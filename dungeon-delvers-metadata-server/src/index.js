// index.js (API 路由修正版)

import 'dotenv/config';
import express from 'express';
import cors from 'cors';
import {
    publicClient,
    contractAddresses,
    abis,
    generateHeroSVG,
    generateRelicSVG,
    generatePartySVG,
    generateProfileSVG,
    generateVipSVG,
    withCache,
    graphClient,
    logger,
    heroLoader,
    relicLoader,
    partyLoader,
    cacheManager,
    performanceMetrics,
    redis
} from './utils.js';
import {
    GET_HERO_QUERY,
    GET_RELIC_QUERY,
    GET_PARTY_QUERY,
    GET_PLAYER_PROFILE_QUERY,
    GET_VIP_QUERY
} from './queries.js';
import { formatEther } from 'viem';

const app = express();
const PORT = process.env.PORT || 3001;

// 環境變數驗證
const requiredEnvVars = [
  'VITE_THE_GRAPH_STUDIO_API_URL',
  'VITE_MAINNET_HERO_ADDRESS',
  'VITE_MAINNET_RELIC_ADDRESS',
  'VITE_MAINNET_PARTY_ADDRESS',
  'VITE_MAINNET_PLAYERPROFILE_ADDRESS',
  'VITE_MAINNET_VIPSTAKING_ADDRESS',
  'VITE_MAINNET_ORACLE_ADDRESS',
  'VITE_MAINNET_SOUL_SHARD_TOKEN_ADDRESS'
];

const missingEnvVars = requiredEnvVars.filter(envVar => !process.env[envVar]);

if (missingEnvVars.length > 0) {
  console.error('Missing required environment variables:', missingEnvVars);
  process.exit(1);
}

// 性能監控中間件
const performanceMiddleware = (req, res, next) => {
  const start = Date.now();
  
  res.on('finish', () => {
    const duration = Date.now() - start;
    logger.info('Request completed', {
      method: req.method,
      url: req.url,
      statusCode: res.statusCode,
      duration: duration,
      contentLength: res.get('content-length') || 0
    });
  });
  
  next();
};

app.use(performanceMiddleware);

const allowedOrigins = ['https://www.dungeondelvers.xyz', 'http://localhost:5173'];
const corsOptions = {
    origin: function (origin, callback) {
        if (!origin || allowedOrigins.indexOf(origin) !== -1) {
            callback(null, true);
        } else {
            callback(new Error('Not allowed by CORS'));
        }
    },
    optionsSuccessStatus: 200
};
app.use(cors(corsOptions));

const handleRequest = (handler) => async (req, res) => {
    try {
        await handler(req, res);
    } catch (error) {
        // ★ 優化：捕捉到已知錯誤類型並回傳特定狀態碼
        if (error.message.includes('not found')) {
            console.warn(`[Not Found on ${req.path}]`, error.message);
            return res.status(404).json({ 
                error: 'Resource not found.',
                message: error.message 
            });
        }
        
        console.error(`[Error on ${req.path}]`, error);
        res.status(500).json({ 
            error: 'Failed to fetch token metadata.',
            message: error.message 
        });
    }
};

// --- Hero, Relic, Party 端點 (保持不變) ---
app.get('/api/hero/:tokenId', handleRequest(async (req, res) => {
    const { tokenId } = req.params;
    const cacheKey = `hero-${tokenId}`;
    const id = `${contractAddresses.hero.toLowerCase()}-${tokenId}`;

    const metadata = await withCache(cacheKey, async () => {
        // ★ 優化：使用 DataLoader 批量查詢
        const hero = await heroLoader.load(id);
        
        // ★ 優化：如果 The Graph 找不到資料，拋出特定錯誤
        if (!hero) throw new Error(`Hero #${tokenId} not found in The Graph`);

        const svgString = generateHeroSVG({ rarity: hero.rarity, power: BigInt(hero.power) }, BigInt(tokenId));
        const image_data = Buffer.from(svgString).toString('base64');
        return {
            name: `Dungeon Delvers Hero #${tokenId}`,
            description: "A brave hero from the world of Dungeon Delvers, ready for adventure.",
            image: `data:image/svg+xml;base64,${image_data}`,
            attributes: [ 
                { trait_type: "Rarity", value: hero.rarity }, 
                { trait_type: "Power", value: Number(hero.power) },
                { trait_type: "Created At", value: Number(hero.createdAt), display_type: "date" }
            ],
        };
    }, 'hero');
    res.json(metadata);
}));

app.get('/api/relic/:tokenId', handleRequest(async (req, res) => {
    const { tokenId } = req.params;
    const cacheKey = `relic-${tokenId}`;
    const id = `${contractAddresses.relic.toLowerCase()}-${tokenId}`;

    const metadata = await withCache(cacheKey, async () => {
        // ★ 優化：使用 DataLoader 批量查詢
        const relic = await relicLoader.load(id);
        
        // ★ 優化：如果 The Graph 找不到資料，拋出特定錯誤
        if (!relic) throw new Error(`Relic #${tokenId} not found in The Graph`);

        const svgString = generateRelicSVG(relic, BigInt(tokenId));
        const image_data = Buffer.from(svgString).toString('base64');
        return {
            name: `Dungeon Delvers Relic #${tokenId}`,
            description: "An ancient relic imbued with mysterious powers.",
            image: `data:image/svg+xml;base64,${image_data}`,
            attributes: [ 
                { trait_type: "Rarity", value: relic.rarity }, 
                { trait_type: "Capacity", value: relic.capacity },
                { trait_type: "Created At", value: Number(relic.createdAt), display_type: "date" }
            ],
        };
    }, 'relic');
    res.json(metadata);
}));

app.get('/api/party/:tokenId', handleRequest(async (req, res) => {
    const { tokenId } = req.params;
    const cacheKey = `party-${tokenId}`;
    const id = `${contractAddresses.party.toLowerCase()}-${tokenId}`;
    
    const metadata = await withCache(cacheKey, async () => {
        // ★ 優化：使用 DataLoader 批量查詢
        const party = await partyLoader.load(id);
        // ★ 優化：如果 The Graph 找不到資料，拋出特定錯誤
        if (!party) throw new Error(`Party #${tokenId} not found in The Graph`);
        
        const partyData = { 
            ...party, 
            heroIds: party.heroes, 
            totalPower: BigInt(party.totalPower), 
            totalCapacity: BigInt(party.totalCapacity) 
        };
        const svgString = generatePartySVG(partyData, BigInt(tokenId));
        const image_data = Buffer.from(svgString).toString('base64');
        return {
            name: `Dungeon Delvers Party #${tokenId}`,
            description: "A brave party of delvers, united for a common goal.",
            image: `data:image/svg+xml;base64,${image_data}`,
            attributes: [ 
                { trait_type: "Total Power", value: Number(party.totalPower) }, 
                { trait_type: "Total Capacity", value: Number(party.totalCapacity) }, 
                { trait_type: "Party Rarity", value: party.partyRarity },
                { trait_type: "Heroes Count", value: party.heroes.length },
                { trait_type: "Relics Count", value: party.relics.length },
                { trait_type: "Fatigue Level", value: party.fatigueLevel },
                { trait_type: "Provisions Remaining", value: party.provisionsRemaining },
                { trait_type: "Created At", value: Number(party.createdAt), display_type: "date" }
            ],
        };
    }, 'party');
    res.json(metadata);
}));


// --- Profile 和 VIP 端點 (已修正路由) ---

<<<<<<< HEAD
// ★ 核心修正：將路由改為 /api/profile/
=======
// ★ 核心修正：將路由修改為 /api/profile/
>>>>>>> 1a2912f9
app.get('/api/profile/:tokenId', handleRequest(async (req, res) => {
    const { tokenId } = req.params;
    const cacheKey = `profile-${tokenId}`;

    const metadata = await withCache(cacheKey, async () => {
        const owner = await publicClient.readContract({
            address: contractAddresses.playerProfile,
            abi: abis.playerProfile,
            functionName: 'ownerOf',
            args: [BigInt(tokenId)],
        }).catch(() => {
            // ★ 優化：如果 ownerOf 失敗 (例如 token 不存在)，拋出錯誤
            throw new Error(`PlayerProfile #${tokenId} not found or has no owner.`);
        });

        const { player } = await graphClient.request(GET_PLAYER_PROFILE_QUERY, { playerId: owner.toLowerCase() });
        const profile = player?.profile;
        
        // ★ 優化：如果 The Graph 找不到資料，拋出特定錯誤
        if (!profile) throw new Error(`Profile data not found in The Graph for owner ${owner}`);

        const svgString = generateProfileSVG({ level: Number(profile.level), experience: BigInt(profile.experience) }, BigInt(tokenId));
        const image_data = Buffer.from(svgString).toString('base64');
        return {
            name: `Dungeon Delvers Profile #${tokenId}`,
            description: "A soul-bound achievement token for Dungeon Delvers.",
            image: `data:image/svg+xml;base64,${image_data}`,
            attributes: [
                { trait_type: "Level", value: Number(profile.level) },
                { display_type: "number", trait_type: "Experience", value: Number(profile.experience) },
            ],
        };
    });
    res.json(metadata);
}));

<<<<<<< HEAD
// ★ 核心修正：將路由改為 /api/vip/
=======
// ★ 核心修正：將路由修改為 /api/vip/
>>>>>>> 1a2912f9
app.get('/api/vip/:tokenId', handleRequest(async (req, res) => {
    const { tokenId } = req.params;
    const cacheKey = `vip-${tokenId}`;

    const metadata = await withCache(cacheKey, async () => {
        const owner = await publicClient.readContract({
            address: contractAddresses.vipStaking,
            abi: abis.vipStaking,
            functionName: 'ownerOf',
            args: [BigInt(tokenId)],
        }).catch(() => {
            // ★ 優化：如果 ownerOf 失敗 (例如 token 不存在)，拋出錯誤
            throw new Error(`VIPStaking NFT #${tokenId} not found or has no owner.`);
        });

        const { player } = await graphClient.request(GET_VIP_QUERY, { playerId: owner.toLowerCase() });
        const vip = player?.vip;

        // ★ 優化：如果 The Graph 找不到資料，拋出特定錯誤
        if (!vip) throw new Error(`VIP data not found in The Graph for owner ${owner}`);

        // ★ 修正：從智能合約讀取實際的 VIP 等級，而不是依賴 GraphQL 數據
        const vipLevel = await publicClient.readContract({
            address: contractAddresses.vipStaking,
            abi: abis.vipStaking,
            functionName: 'getVipLevel',
            args: [owner]
        });

        const stakedValueUSD = await publicClient.readContract({
            address: contractAddresses.oracle,
            abi: abis.oracle,
            functionName: 'getAmountOut',
            args: [contractAddresses.soulShard, BigInt(vip.stakedAmount)]
        });

        const svgString = generateVipSVG({ level: Number(vipLevel), stakedValueUSD }, BigInt(tokenId));
        const image_data = Buffer.from(svgString).toString('base64');
        return {
            name: `Dungeon Delvers VIP #${tokenId}`,
            description: "A soul-bound VIP card that provides in-game bonuses based on the staked value.",
            image: `data:image/svg+xml;base64,${image_data}`,
            attributes: [
                { trait_type: "Level", value: Number(vipLevel) },
                { display_type: "number", trait_type: "Staked Value (USD)", value: Number(formatEther(stakedValueUSD)) },
            ],
        };
    });
    res.json(metadata);
}));

// ★ 優化：增強健康檢查端點
app.get('/health', async (req, res) => {
  const healthCheck = {
    status: 'healthy',
    timestamp: new Date().toISOString(),
    version: '1.0.0',
    environment: process.env.NODE_ENV || 'development',
    uptime: process.uptime(),
    memory: process.memoryUsage(),
    checks: {}
  };
  
  try {
    // GraphQL 健康檢查
    try {
      const testQuery = `query { _meta { block { number } } }`;
      await graphClient.request(testQuery);
      healthCheck.checks.graphql = { status: 'OK', responseTime: '< 1s' };
    } catch (error) {
      healthCheck.checks.graphql = { status: 'ERROR', error: error.message };
      healthCheck.status = 'degraded';
    }
    
    // Redis 健康檢查
    try {
      const pingResult = await redis.ping();
      healthCheck.checks.redis = { 
        status: pingResult === 'PONG' ? 'OK' : 'ERROR',
        responseTime: '< 100ms'
      };
    } catch (error) {
      healthCheck.checks.redis = { status: 'ERROR', error: error.message };
      healthCheck.status = 'degraded';
    }
    
    // 快取統計
    const cacheStats = await cacheManager.getCacheStats();
    healthCheck.checks.cache = { 
      status: 'OK', 
      hitRate: `${performanceMetrics.getCacheHitRate().toFixed(2)}%`,
      stats: cacheStats
    };
    
    // 性能指標
    healthCheck.performance = performanceMetrics.getMetrics();
    
    const statusCode = healthCheck.status === 'healthy' ? 200 : 503;
    res.status(statusCode).json(healthCheck);
  } catch (error) {
    healthCheck.status = 'unhealthy';
    healthCheck.error = error.message;
    res.status(503).json(healthCheck);
  }
});

// ★ 新增：快取管理端點
app.get('/admin/cache/stats', async (req, res) => {
  try {
    const stats = await cacheManager.getCacheStats();
    res.json(stats);
  } catch (error) {
    res.status(500).json({ error: error.message });
  }
});

app.post('/admin/cache/clear', async (req, res) => {
  try {
    const { pattern = '*' } = req.body;
    await cacheManager.clearCache(pattern);
    res.json({ success: true, message: `Cache cleared for pattern: ${pattern}` });
  } catch (error) {
    res.status(500).json({ error: error.message });
  }
});

app.post('/admin/cache/preload', async (req, res) => {
  try {
    const { tokenIds, type } = req.body;
    if (!tokenIds || !type) {
      return res.status(400).json({ error: 'tokenIds and type are required' });
    }
    
    await cacheManager.preloadCache(tokenIds, type);
    res.json({ 
      success: true, 
      message: `Preload initiated for ${tokenIds.length} ${type} tokens` 
    });
  } catch (error) {
    res.status(500).json({ error: error.message });
  }
});

// ★ 新增：性能指標端點
app.get('/admin/metrics', (req, res) => {
  const metrics = performanceMetrics.getMetrics();
  res.json(metrics);
});

const server = app.listen(PORT, () => {
  console.log(`Metadata server with cache and The Graph integration listening on port ${PORT}`);
});

// ★ 優化：Graceful shutdown with Redis cleanup
const gracefulShutdown = async (signal) => {
  console.log(`${signal} received, shutting down gracefully...`);
  
  // 停止接受新連接
  server.close(async () => {
    try {
      // 關閉 Redis 連接
      await redis.quit();
      console.log('Redis connection closed');
      
      // 清理 DataLoader 緩存
      heroLoader.clearAll();
      relicLoader.clearAll();
      partyLoader.clearAll();
      console.log('DataLoader cache cleared');
      
      console.log('Process terminated gracefully');
      process.exit(0);
    } catch (error) {
      console.error('Error during shutdown:', error);
      process.exit(1);
    }
  });
  
  // 強制退出超時
  setTimeout(() => {
    console.error('Forced shutdown after timeout');
    process.exit(1);
  }, 30000); // 30秒超時
};

process.on('SIGTERM', () => gracefulShutdown('SIGTERM'));
process.on('SIGINT', () => gracefulShutdown('SIGINT'));<|MERGE_RESOLUTION|>--- conflicted
+++ resolved
@@ -205,11 +205,8 @@
 
 // --- Profile 和 VIP 端點 (已修正路由) ---
 
-<<<<<<< HEAD
 // ★ 核心修正：將路由改為 /api/profile/
-=======
-// ★ 核心修正：將路由修改為 /api/profile/
->>>>>>> 1a2912f9
+
 app.get('/api/profile/:tokenId', handleRequest(async (req, res) => {
     const { tokenId } = req.params;
     const cacheKey = `profile-${tokenId}`;
@@ -246,11 +243,8 @@
     res.json(metadata);
 }));
 
-<<<<<<< HEAD
 // ★ 核心修正：將路由改為 /api/vip/
-=======
-// ★ 核心修正：將路由修改為 /api/vip/
->>>>>>> 1a2912f9
+
 app.get('/api/vip/:tokenId', handleRequest(async (req, res) => {
     const { tokenId } = req.params;
     const cacheKey = `vip-${tokenId}`;
